--- conflicted
+++ resolved
@@ -5,12 +5,8 @@
 RUN_NAME := $(shell echo '$(PARAMS_JSON)' | jq -r '.Run_Name')
 COVERAGE_FILTER := $(shell echo '$(PARAMS_JSON)' | jq -r '.coverage_filter')
 
-<<<<<<< HEAD
 .PHONY: all 
-all: check-params process-data projections jmaps jmap-selection 
-=======
-all: init process-data projections jmaps jmap-selection 
->>>>>>> 4d793e6d
+all: check-params init process-data projections jmaps jmap-selection 
 	@echo "Process complete"
 
 .PHONY: install 
@@ -35,82 +31,48 @@
 fetch-raw-data: check-params
 	poetry run python src/processing/pulling/data_generator.py -v
 
-<<<<<<< HEAD
 .PHONY: process-data 
-process-data: check-params
+process-data: check-params init
 	cd scripts/bash && ./cleaner.sh
 
 .PHONY: projections 
-projections: check-params
+projections: initcheck-params
 	cd scripts/bash && ./projector.sh
 
 .PHONY: summarize-projections
-summarize-projections: check-params
+summarize-projections: init check-params
 	poetry run python src/modeling/synopsis/projection_summarizer.py
 
 .PHONY: jmaps 
-jmaps:  check-params
+jmaps: init check-params
 	cd scripts/bash && ./jmap_generator.sh 
 
 .PHONY: jmap-histogram 
-jmap-histogram: check-params 
+jmap-histogram: check-params  init
 	cd scripts/python && poetry run python jmap_histogram.py
 
 .PHONY: curvature-distances
-curvature-distances: check-params  
+curvature-distances: check-params  init
 	cd scripts/python && poetry run python curvature_distance_generator.py
 
 .PHONY: curvature-histogram
-curvature-histogram: check-params  curvature-distances
+curvature-histogram: init check-params  curvature-distances
 	cd scripts/python && poetry run python curvature_histogram.py
 
 .PHONY: stability-histogram 
-stability-histogram: check-params
+stability-histogram: check-paramsinit
 	cd scripts/python && poetry run python stability_histogram.py
 
 .PHONY: dendrogram
-dendrogram: check-params
+dendrogram: check-params init
 	cd scripts/bash && ./dendrogram.sh
 
 .PHONY: jmap-clustering 
-jmap-clustering: check-params  curvature-distances
+jmap-clustering: init check-params  curvature-distances
 	cd scripts/python && poetry run python clusterer.py
 
 .PHONY: jmap-selection 
-jmap-selection: check-params  jmap-clustering
-=======
-process-data: init
-	cd scripts/bash && ./cleaner.sh
-
-projections: init
-	cd scripts/bash && ./projector.sh
-
-summarize-projections: init
-	poetry run python src/modeling/synopsis/projection_summarizer.py
-
-jmaps: init
-	cd scripts/bash && ./jmap_generator.sh 
-
-jmap-histogram: init
-	cd scripts/python && poetry run python jmap_histogram.py
-
-curvature-distances:init
-	cd scripts/python && poetry run python curvature_distance_generator.py
-
-curvature-histogram: init curvature-distances
-	cd scripts/python && poetry run python curvature_histogram.py
-
-stability-histogram:init
-	cd scripts/python && poetry run python stability_histogram.py
-
-dendrogram: init
-	cd scripts/bash && ./dendrogram.sh
-
-jmap-clustering: init curvature-distances
-	cd scripts/python && poetry run python clusterer.py
-
-jmap-selection: init jmap-clustering
->>>>>>> 4d793e6d
+jmap-selection: init check-params  jmap-clustering
 	cd scripts/python && poetry run python selector.py
 
 
