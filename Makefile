# Makefile
include .env
PARAMS_FILE := $(strip $(params))
PARAMS_JSON := $(shell cat $(PARAMS_FILE))
RUN_NAME := $(shell echo '$(PARAMS_JSON)' | jq -r '.Run_Name')
<<<<<<< HEAD
COVERAGE_FILTER := $(shell echo '$(PARAMS_JSON)' | jq -r '.coverage_filter')
=======
>>>>>>> 8ea99449

all: process-data projections models 
	@echo "Process complete"

install: check-poetry 
	@echo " Generating and populating .env file..."
	python scripts/python/setup.py
	@echo "Installing necessary dependencies..." 
	poetry run pip install python-dotenv pandas pymongo scikit-learn umap-learn hdbscan kmapper networkx matplotlib seaborn giotto-tda


uninstall: clean
	@echo "Removing Dependencies from Poetry environment..."
	poetry run pip uninstall python-dotenv pandas pymongo scikit-learn umap-learn hdbscan kmapper networkx matplotlib seaborn giotto-tda
	@echo "Removing Poetry"
	sudo pip uninstall poetry 
	rm -f .env 

check-poetry:
	@which poetry || (echo "Poetry is not installed. Installing..."; sudo pip install poetry; poetry install;)

fetch: fetch-raw-data fetch-processed-data

fetch-raw-data:
	python src/processing/pulling/data_generator.py -v

process-data:
	cd scripts/bash && ./cleaner.sh

projections: 
	cd scripts/bash && ./projector.sh

models: 
	cd scripts/bash && ./model_generator.sh 

model-histogram:
	cd scripts/python && python model_histogram.py

curvature-histogram:
	cd scripts/python && python curvature_histogram.py
dendrogram:
	cd scripts/bash && ./dendrogram.sh
model-selection:
	cd scripts/bash && ./model_selector.sh



# Cleaning commands for data fields 

clean-processed-data: 
	rm -f data/$(RUN_NAME)/clean/*

clean-projections:
	rm -f -r data/${RUN_NAME}/projections/*

clean-models:
	rm -f -r data/${RUN_NAME}/models/*

clean-model-analysis:
	rm -f -r data/${RUN_NAME}/model_analysis/
<<<<<<< HEAD

clean-final-models:
	rm -f -r  data/${RUN_NAME}/final_models/
=======
>>>>>>> 8ea99449

clean: clean-processed-data clean-projections 
	rm -f -r data/${RUN_NAME}/

clean-raw-data: 
	rm -f data/raw/* 

clean-full : clean-raw-data clean-processed-data clean-projections 
	rm -f -r data/



<<<<<<< HEAD

=======
>>>>>>> 8ea99449
<|MERGE_RESOLUTION|>--- conflicted
+++ resolved
@@ -3,13 +3,8 @@
 PARAMS_FILE := $(strip $(params))
 PARAMS_JSON := $(shell cat $(PARAMS_FILE))
 RUN_NAME := $(shell echo '$(PARAMS_JSON)' | jq -r '.Run_Name')
-<<<<<<< HEAD
 COVERAGE_FILTER := $(shell echo '$(PARAMS_JSON)' | jq -r '.coverage_filter')
-=======
->>>>>>> 8ea99449
 
-all: process-data projections models 
-	@echo "Process complete"
 
 install: check-poetry 
 	@echo " Generating and populating .env file..."
@@ -58,8 +53,10 @@
 
 clean-processed-data: 
 	rm -f data/$(RUN_NAME)/clean/*
+	rm -f data/$(RUN_NAME)/clean/*
 
 clean-projections:
+	rm -f -r data/${RUN_NAME}/projections/*
 	rm -f -r data/${RUN_NAME}/projections/*
 
 clean-models:
@@ -67,14 +64,15 @@
 
 clean-model-analysis:
 	rm -f -r data/${RUN_NAME}/model_analysis/
-<<<<<<< HEAD
 
 clean-final-models:
 	rm -f -r  data/${RUN_NAME}/final_models/
-=======
->>>>>>> 8ea99449
 
 clean: clean-processed-data clean-projections 
+	rm -f -r data/${RUN_NAME}/
+
+clean-raw-data: 
+	rm -f data/raw/* 
 	rm -f -r data/${RUN_NAME}/
 
 clean-raw-data: 
@@ -85,7 +83,4 @@
 
 
 
-<<<<<<< HEAD
 
-=======
->>>>>>> 8ea99449
