"Project cleaned data using UMAP."

import argparse
import os
import pickle
import sys
import time

######################################################################
# Silencing UMAP Warnings
import warnings

from dotenv import load_dotenv
from numba import NumbaDeprecationWarning
from omegaconf import OmegaConf

warnings.filterwarnings("ignore", category=NumbaDeprecationWarning)
warnings.filterwarnings("ignore", category=UserWarning, module="umap")

os.environ["KMP_WARNINGS"] = "off"
######################################################################

from __init__ import env
from projector_helper import projection_driver, projection_file_name

root, src = env()  # Load .env

if __name__ == "__main__":
    parser = argparse.ArgumentParser()

    YAML_PATH = os.getenv("params")
    if os.path.isfile(YAML_PATH):
        with open(YAML_PATH, "r") as f:
            params = OmegaConf.load(f)
    else:
        print("params.yaml file note found!")

    parser.add_argument(
        "-c",
        "--clean_data",
        type=str,
        default=os.path.join(root, params["clean_data"]),
        help="Location of Cleaned data set",
    )

    parser.add_argument(
        "--projector",
        type=str,
        default="UMAP",
        help="Set to the name of projector for dimensionality reduction. ",
    )

    parser.add_argument(
        "--dim",
        type=int,
        default=params["projector_dimension"],
        help="Set dimension of projection. ",
    )

    parser.add_argument(
        "-n",
        "--n_neighbors",
        type=int,
        default=5,
        help=" (UMAP ONLY:Set UMAP parameter for `n_neighbors`",
    )

    parser.add_argument(
        "-d",
        "--min_dist",
        type=float,
        default=0,
        help="UMAP ONLY: Set UMAP parameter for `min_dist`",
    )

    parser.add_argument(
        "--random_seed",
        default=params["projector_random_seed"],
        type=int,
        help="UMAP ONLY: Projections generated with random seed set in parameters. (set to -1 for random)",
    )

    parser.add_argument(
        "-v",
        "--Verbose",
        default=False,
        action="store_true",
        help="If set, will print messages detailing computation and output.",
    )

    args = parser.parse_args()
    this = sys.modules[__name__]

    assert os.path.isfile(args.clean_data), "\n Invalid path to Clean Data"
    # Load Dataframe
    with open(args.clean_data, "rb") as clean:
        reference = pickle.load(clean)
        df = reference["clean_data"]
    rel_outdir = (
        "data/" + params["Run_Name"] + "/projections/" + params["projector"] + "/"
    )
    output_dir = os.path.join(root, rel_outdir)

    if not os.path.isdir(output_dir):
        os.makedirs(output_dir, exist_ok=True)

    if args.random_seed == -1:
        args.random_seed = int(time.time())

    # Check Projections is valid
<<<<<<< HEAD
    assert args.projector in ["UMAP", "TSNE", "PCA"], "\n UMAP is the only supported dimensionality reduction algorithm supported at this time. Please check that you have correctly set your params.json."
=======
    assert args.projector in [
        "UMAP"
    ], "\n UMAP is the only supported dimensionality reduction algorithm supported at this time. Please check that you have correctly set your params.yaml."
>>>>>>> 85603e06

    results = projection_driver(
        df,
        n=args.n_neighbors,
        d=args.min_dist,
        dimensions=args.dim,
        projector=args.projector,
        seed=args.random_seed,
    )

    output_file = projection_file_name(
        projector=params["projector"],
        n=args.n_neighbors,
        d=args.min_dist,
        dimensions=2,
        seed=args.random_seed,
    )
    output_file = os.path.join(output_dir, output_file)

    # Output Message
    rel_outdir = "/".join(output_file.split("/")[-3:])

    with open(output_file, "wb") as f:
        pickle.dump(results, f)

    if args.Verbose:
        print("\n")
        print(
            "-------------------------------------------------------------------------------------- \n\n"
        )

        print(f"SUCCESS: Completed Projection!", "green"), "Written to {rel_outdir}"
        print("\n")
        print(
            "-------------------------------------------------------------------------------------- \n\n"
        )<|MERGE_RESOLUTION|>--- conflicted
+++ resolved
@@ -108,13 +108,7 @@
         args.random_seed = int(time.time())
 
     # Check Projections is valid
-<<<<<<< HEAD
     assert args.projector in ["UMAP", "TSNE", "PCA"], "\n UMAP is the only supported dimensionality reduction algorithm supported at this time. Please check that you have correctly set your params.json."
-=======
-    assert args.projector in [
-        "UMAP"
-    ], "\n UMAP is the only supported dimensionality reduction algorithm supported at this time. Please check that you have correctly set your params.yaml."
->>>>>>> 85603e06
 
     results = projection_driver(
         df,
