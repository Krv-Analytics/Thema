--- conflicted
+++ resolved
@@ -4,11 +4,10 @@
 import pickle
 from sklearn.preprocessing import StandardScaler
 from dotenv import load_dotenv
-import json 
+import json
 import ast
 
 from cleaner_helper import data_cleaner, clean_data_filename
-
 
 
 if __name__ == "__main__":
@@ -18,34 +17,30 @@
     root = os.getenv("root")
 
     JSON_PATH = os.getenv("JSON_PATH")
-    try: 
+    try:
         with open(JSON_PATH, "r") as f:
             params_json = json.load(f)
-    except: 
+    except:
         print("params.json file note found!")
 
     parser.add_argument(
         "-d",
         "--data",
         type=str,
-<<<<<<< HEAD
-        default=os.path.join(root, params_json['raw_data']),
-=======
-        default=os.path.join(root, "data/raw/raw_values.pkl"),
->>>>>>> db6437b0
+        default=os.path.join(root, params_json["raw_data"]),
         help="Select raw data to clean.",
     )
     parser.add_argument(
         "-s",
         "--scaler",
-        default=os.path.join(root, params_json['cleaning_scalar']),
+        default=os.path.join(root, params_json["cleaning_scalar"]),
         help="Select `sklearn` compatible method to scale data.",
     )
     parser.add_argument(
         "-e",
         "--encoding",
         type=str,
-        default=params_json['cleaning_encoding'],
+        default=params_json["cleaning_encoding"],
         help="Method for encoding categorical fields.",
     )
 
@@ -53,7 +48,7 @@
         "-r",
         "--remove_columns",
         type=list,
-        default=params_json['cleaning_remove_columns'],
+        default=params_json["cleaning_remove_columns"],
         help="Specify list of columns to drop.",
     )
     parser.add_argument(
@@ -107,18 +102,16 @@
     with open(output_file, "wb") as f:
         pickle.dump(output, f)
 
-    
     # Populating parameter file with location of clean data
-    
-    params_json["clean_data"] = rel_outfile 
 
-    try: 
-        with open(JSON_PATH, "w") as f: 
+    params_json["clean_data"] = rel_outfile
+
+    try:
+        with open(JSON_PATH, "w") as f:
             json.dump(params_json, f, indent=4)
     except:
         print("There was a problem writing to your parameter file!")
-    
-    
+
     if args.Verbose:
         print(
             "\n\n-------------------------------------------------------------------------------- \n\n"
