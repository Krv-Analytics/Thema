--- conflicted
+++ resolved
@@ -73,11 +73,7 @@
 
     # Read in Keys and distances from pickle file
     n = args.num_groups
-<<<<<<< HEAD
-
-=======
     models_dir = "data/"+params_json["Run_Name"] + f"/models/"
->>>>>>> 8ea99449
     # Visualize Model Distribution
     if args.histogram:
         plot_mapper_histogram(models_dir, args.coverage_filter)
