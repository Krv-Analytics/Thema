--- conflicted
+++ resolved
@@ -866,14 +866,6 @@
             title_font_size=20,
         )
 
-<<<<<<< HEAD
-        config = {
-            'toImageButtonOptions': {
-                'format': 'svg', # one of png, svg, jpeg, webp
-                'filename': 'custom_image',
-                'height': 1200,
-                'width': 1000,
-=======
         if math.ceil(len(df.columns.drop("cluster_IDs")) / 3) ==1:
             height = 335
         else:
@@ -885,7 +877,6 @@
                 'filename': 'boxplots',
                 'height': height,
                 'width': 1200,
->>>>>>> 88f6a0e7
                 'scale':5 # Multiply title/legend/axis/canvas sizes by this factor
             }
         }
