# model.py

import os
import sys
import itertools
import pickle
from os.path import isfile

import matplotlib.pyplot as plt
import pandas as pd
import networkx as nx
import numpy as np
import seaborn as sns
import plotly.express as px
import plotly.graph_objs as go
from plotly.subplots import make_subplots

import plotly.io as pio
pio.renderers.default = "browser"

import math


from jmapper import JMapper
from model_helper import (
    config_plot_data,
    custom_color_scale,
    get_minimal_std,
    mapper_plot_outfile,
    reorder_colors,
    get_subplot_specs,
    _define_zscore_df,
)
from persim import plot_diagrams


class Model:
    """A clustering model for point cloud data
    based on the Mapper Algorithm.

    This class interprets the graph representation of a JMapper
    as a clustering:
    Connected Components of the graph are the clusters which we call
    "Policy Groups" for our project. We provide functionality
    for analyzing nodes (or subgroups),
    as well as the policy groups themselves.

    Most notably, we provide functionality for understanding the structural
    equivalency classes of an arbitrary number of different models. Different
    meaning the models are generated from different hyperparameters, but it
    may be that the graphs they generate have very similar structure. We
    analyze these structural equivalence classes using the functioanlity
    in JMapper for computing curvature filtrations on graphs.

    We also provide functionality for visualizing various attributes
    of our graph models.
    """

    def __init__(self, mapper: str):
        """Constructor for Model class.
        Parameters
        -----------
        mapper: <jmapper.JMapper>
            A data container that holds raw, cleaned, and projected
            versions of user data.
        """

        self._mapper = None
        self._tupper = None
        self._complex = None
        self._hyper_parameters = None

        # Check is valid mapper path
        if isfile(mapper):
            self._mapper = mapper

        # Mapper Node Attributes
        self._node_ids = None
        self._node_description = None

        # Mapper Cluster Attributes
        self._cluster_ids = None
        self._cluster_descriptions = None
        self._cluster_sizes = None
        self._unclustered_items = None

        self._cluster_positions = None
        self._zscores = None
        self._group_identifiers =  None

    @property
    def mapper(self):
        assert self._mapper, "Please Specify a valid path to a mapper object"
        with open(self._mapper, "rb") as mapper_file:
            reference = pickle.load(mapper_file)
            mapper = reference["mapper"]
        return mapper

    @property
    def tupper(self):
        """Return the Tupper assocaited with `self.mapper`."""
        return self.mapper.tupper

    @property
    def hyper_parameters(self):
        """Return the hyperparameters used to fit this model."""
        if self._hyper_parameters:
            return self._hyper_parameters
        assert self._mapper, "Please Specify a valid path to a mapper object"
        with open(self._mapper, "rb") as mapper_file:
            reference = pickle.load(mapper_file)
            self._hyper_parameters = reference["hyperparameters"]
        return self._hyper_parameters

    @property
    def complex(self):
        """Return the complex from a fitted JMapper."""
        return self.mapper.complex

    @property
    def node_ids(self):
        """Return the node labels according to the graph clustering."""
        if self._node_ids is None:
            self.label_item_by_node()
        return self._node_ids

    @property
    def node_description(self):
        """Return the node descriptions according to the graph clustering."""
        if self._node_description is None:
            self.compute_node_descriptions()
        return self._node_description

    @property
    def cluster_ids(self):
        """Return the policy group labels according to the graph clustering."""
        if self._cluster_ids is None:
            self.label_item_by_cluster()
        return self._cluster_ids

    @property
    def cluster_descriptions(self):
        """Return the policy group descriptions according
        to the graph clustering."""
        if self._cluster_descriptions is None:
            self.compute_cluster_descriptions()
        return self._cluster_descriptions

    @property
    def cluster_sizes(self):
        """Return the policy group sizes according to the graph clustering."""
        if self._cluster_sizes is None:
            self.label_item_by_cluster()
        return self._cluster_sizes

    @property
    def unclustered_items(self):
        """Return the items left out of the graph clustering."""
        if self._unclustered_items is None:
            self.label_item_by_node()
        return self._unclustered_items
    
    @property
    def zscores(self):
        if self._zscores is None:
            self._zscores = _define_zscore_df(self).groupby(['cluster_IDs']).mean().reset_index()
        return self._zscores

    @property 
    def group_identifiers(self):
        if self._group_identifiers is None:
            pg_identifiers = {key: [] for key in range(-1, int(self.zscores['cluster_IDs'].max())+1)}
            for column in self.zscores.columns:
                counter = -1
                for value in self.zscores[column]:
                    if column!='cluster_IDs':
                        if abs(value) >= 1:
                            test = _define_zscore_df(self)[_define_zscore_df(self)['cluster_IDs']==counter]
                            if abs(test[column].std()/test[column].mean()) <= 1:
                                pg_identifiers[counter].append(column)
                    counter+=1
            self._group_identifiers = pg_identifiers
        return self._group_identifiers



    def label_item_by_node(self):
        """Label each item in the data set according to its corresponding
        node in the graph.

        This function loops through each of the connected components in
        the graph and labels each item with the component ID
        of the corresponding node.

        Returns
        -------
        self._cluster_ids : np.ndarray, shape (N,)
            Array with policy group (cluster) ID for each item in the data.
        """
        N = len(self.tupper.clean)
        labels = dict()
        nodes = self.complex["nodes"]
        unclustered_items = []
        for idx in range(N):
            place_holder = []
            for node_id in nodes.keys():
                if idx in nodes[node_id]:
                    place_holder.append(node_id)

            if len(place_holder) == 0:
                place_holder = -1
                unclustered_items.append(idx)
            labels[idx] = place_holder

        self._node_ids = labels
        self._unclustered_items = unclustered_items
        return self._node_ids

    def label_item_by_cluster(self):
        """Label each item in the data set according to its corresponding
        policy group, i.e. connected component in the graph.

        Returns
        -------
        self._node_description : dict
            Dictionary with node ID as key and a string with the node
            description as value.
        """
        assert (
            len(self.complex) > 0
        ), "You must first generate a Simplicial Complex with `fit()` before you perform clustering."

        self._cluster_sizes = {}
        labels = -np.ones(len(self.tupper.clean))
        components = self.mapper.components
        for component in components.keys():
            cluster_id = components[component]
            nodes = component.nodes()

            elements = []
            for node in nodes:
                elements.append(self.complex["nodes"][node])

            indices = set(itertools.chain(*elements))
            size = len(indices)
            labels[list(indices)] = cluster_id
            self._cluster_sizes[cluster_id] = size

        self._cluster_ids = labels
        self._cluster_sizes[-1] = len(self.unclustered_items)

    def compute_node_descriptions(self):
        """
        Compute a simple description of each node in the graph.

        This function labels each node based on the column in
        the dataframe that admits the smallest (normalized)
        standard deviation amongst items in the node.

        As a note, we only consider columns that are:
            1) continuous in the raw data
            2) used to fit JMapper, i.e. appear in clean data

        Returns
        -------
        self._node_description : dict
            Dictionary with node ID as key and a string with the node
            description as value.
        """
        nodes = self.complex["nodes"]
        cols = np.intersect1d(
            self.tupper.raw.select_dtypes(include=["number"]).columns,
            self.tupper.clean.columns,
        )
        self._node_description = {}
        for node in nodes.keys():
            mask = nodes[node]
            label = get_minimal_std(
                df=self.tupper.clean,
                mask=mask,
                density_cols=cols,
            )
            size = len(mask)
            self._node_description[node] = {"label": label, "size": size}

    def compute_cluster_descriptions(self):
        """
        Compute a simple description of each cluster (policy group).

        This function creates a density description based on each of
        the node lables in the policy group.

        Returns
        -------
        self._cluster_descriptions : dict
            Dictionary with cluster ID as key and a dictionary with the
            labeled density descriptions as values.
        """
        self._cluster_descriptions = {}
        components = self.mapper.components
        # View cluster as networkX graph
        for G in components.keys():
            cluster_id = components[G]
            nodes = G.nodes()
            holder = {}
            N = 0
            for node in nodes:
                label = self.node_description[node]["label"]
                size = self.node_description[node]["size"]

                N += size
                # If multiple nodes have same identifying column
                if label in holder.keys():
                    size += holder[label]
                holder[label] = size
            density = {label: np.round(size / N, 2) for label, size in holder.items()}
            self._cluster_descriptions[cluster_id] = {
                "density": density,
                "size": self.cluster_sizes[cluster_id],
            }

        # Desnity of Unclustered Items
        cols = np.intersect1d(
            self.tupper.raw.select_dtypes(include=["number"]).columns,
            self.tupper.clean.columns,
        )
        unclustered_label = get_minimal_std(
            df=self.tupper.clean,
            mask=self.unclustered_items,
            density_cols=cols,
        )
        self._cluster_descriptions[-1] = {
            "density": {unclustered_label: 1.0},
            "size": self.cluster_sizes[-1],
        }

    def _get_node_df(self, node: str):
        """helper function for get_node_dfs that creates a data frame containing each plant in a specified node"""
        df = self.tupper.raw
        return df.loc[list(self.mapper.complex["nodes"][node])]

    def get_node_dfs(self, cc: int):

        """
        Generate a DataFrame for each node within a policy group.
        Note: unclustered items are given their own DataFrame.

        Inputs
        -------
        cc : int
            An integer corresponding to the policy group # (cluster #) you wish to examine nodes within.

        Returns
        -------
        subframes: dict
            A dictionary where each key is a node ID
            and the corresponding value is a DataFrame containing
            the items in that node.
        """

        node_dict = {}
        graph, key = list(self.mapper.components.items())[cc]
        graph.nodes()
        nodes = list(graph.nodes())

        for node in nodes:
            node_dict[node] = self._get_node_df(node)

        return node_dict

    def _get_node_df(self, node:str):
        '''helper function for get_node_dfs that creates a data frame containing each plant in a specified node'''
        df = self.tupper.raw
        return df.loc[list(self.mapper.complex['nodes'][node])]

    def get_node_dfs(self, cc:int):

        """
        Generate a DataFrame for each node within a policy group.
        Note: unclustered items are given their own DataFrame.

        Inputs
        -------
        cc : int
            An integer corresponding to the policy group # (cluster #) you wish to examine nodes within.

        Returns
        -------
        subframes: dict
            A dictionary where each key is a node ID
            and the corresponding value is a DataFrame containing
            the items in that node.
        """
                
        node_dict = {}
        graph,key = list(self.mapper.components.items())[cc]
        graph.nodes()
        nodes = list(graph.nodes())

        for node in nodes:
            node_dict[node] = self._get_node_df(node)

        return node_dict

    def get_cluster_dfs(self):
        """
        Generate a DataFrame for each policy group.
        Note: unclustered items are given their own DataFrame.

        Returns
        -------
        subframes: dict
            A dictionary where each key is a policy group (cluster) ID
            and the corresponding value is a DataFrame containing
            the items in that policy group.
        """
        # Load Model
        clean = self.tupper.clean
        # Assign cluster labels
        clean.insert(
            loc=0,
            column="cluster_labels",
            value=self.cluster_ids,
        )
        subframes = {}
        for label in np.unique(self.cluster_ids):
            sub_frame = clean[clean["cluster_labels"] == label]
            # Merge with Raw
            raw_subframe = pd.merge(
                sub_frame["cluster_labels"],
                self.tupper.raw,
                right_index=True,
                left_index=True,
            )
            df_label = f"policy_group_{int(label)}"
            if label == -1:
                df_label = "unclustered"
            subframes[df_label] = raw_subframe
        return subframes

    def visualize_model(self, k=None):
        """
        Visualize the clustering as a network. This function plots
        the JMapper's graph in a matplotlib figure, coloring the nodes
        by their respective policy group.

        Parameters
        -------
        k : float, default is None
            Optimal distance between nodes. If None the distance is set to
            1/sqrt(n) where n is the number of nodes. Increase this value to
            move nodes farther apart.

        """
        # Config Pyplot
        fig = plt.figure(figsize=(14, 8))
        ax = fig.add_subplot()
        color_scale = np.array(custom_color_scale()).T[1]
        # Get Node Coords
        pos = nx.spring_layout(self.mapper.graph, k=k, seed=6)

        # Plot and color components
        components, labels = zip(*self.mapper.components.items())
        for i, g in enumerate(components):
            nx.draw_networkx(
                g,
                pos=pos,
                node_color=color_scale[i],
                node_size=100,
                font_size=6,
                with_labels=False,
                ax=ax,
                label=f"Group {labels[i]}",
                edgelist=[],
            )
            nx.draw_networkx_edges(
                g,
                pos=pos,
                width=2,
                ax=ax,
                label=None,
                alpha=0.6,
            )
        ax.legend(loc="best", prop={"size": 8})
        plt.axis("off")
        self._cluster_positions = pos

    def visualize_component(self, component, cluster_labels=True):
        if self._cluster_positions is None:
            return "Ensure you have run .visualize_model() before attempting to visualize a component"

        fig = plt.figure(figsize=(8, 8))
        ax = fig.add_subplot()

        color_scale = np.array(custom_color_scale()).T[1]
        components, labels = zip(*self.mapper.components.items())
        for i, g in enumerate(components):
            if i == component:
                nx.draw_networkx(
                    g,
                    pos=self._cluster_positions,
                    node_color=color_scale[i],
                    node_size=100,
                    font_size=10,
                    with_labels=cluster_labels,
                    ax=ax,
                    label=f"Group {labels[i]}",
                    # font_color = color_scale[i],
                    edgelist=[],
                )
                nx.draw_networkx_edges(
                    g,
                    pos=self._cluster_positions,
                    width=2,
                    ax=ax,
                    label=None,
                    alpha=0.6,
                )
        ax.legend(loc="best", prop={"size": 8})
        plt.axis("off")
<<<<<<< HEAD
                
        #return fig
                
        #return fig
=======

        # return fig
>>>>>>> ce08d973

    def visualize_projection(self, show_color=True, show_axis=False):
        """
        Visualize the clustering on the projection point cloud.
        This function plots the projection used to fit JMapper
        and colors points according to their cluster.
        """
        color_scale = np.array(custom_color_scale()).T[1]

        projection, parameters = (
            self.tupper.projection,
            self.tupper.get_projection_parameters(),
        )
        if show_color:
            fig = go.Figure()
            for g in np.unique(self.cluster_ids):
                label = f"Policy Group {int(g)}"
                if g == -1:
                    label = "Unclustered Items"
                mask = np.where(self.cluster_ids == g, True, False)
                cluster = projection[mask]
                fig.add_trace(
                    go.Scatter(
                        x=cluster.T[0],
                        y=cluster.T[1],
                        mode="markers",
                        marker=dict(color=color_scale[int(g)]),
                        name=label,
                    )
                )
        else:
            fig = go.Figure()
            for g in np.unique(self.cluster_ids):
                label = f"Policy Group {int(g)}"
                if g == -1:
                    label = "Unclustered Items"
                mask = np.where(self.cluster_ids == g, True, False)
                cluster = projection[mask]
                fig.add_trace(
                    go.Scatter(
                        x=cluster.T[0],
                        y=cluster.T[1],
                        mode="markers",
                        marker=dict(color="grey"),
                        showlegend=False,
                    )
                )
        if show_axis:
            fig.update_layout(
                title=f"UMAP: {parameters}",
                legend=dict(
                    title="",
                    bordercolor="black",
                    borderwidth=1,
                ),
                width=800,
                height=600,
            )
        else:
            fig.update_layout(
                # title=f"UMAP: {parameters}",
                width=800,
                height=600,
                showlegend=False,
                xaxis=dict(
                    tickcolor="white",
                    showticklabels=False,
                    showgrid=False,
                    zeroline=False,
                    showline=False,
                ),
                yaxis=dict(
                    tickcolor="white",
                    showticklabels=False,
                    showgrid=False,
                    zeroline=False,
                    showline=False,
                ),
            )

        fig.update_layout(template="simple_white")
        return fig
    
    def visualize_piecharts(self):
        # Define the color map based on the dictionary values
        colors = []

        for i in range(len(custom_color_scale()[:-3])):
            inst = custom_color_scale()[:-3]
            rgb_color = 'rgb' + str(tuple(int(inst[i][1][j:j+2], 16) for j in (1, 3, 5)))
            colors.append(rgb_color)
        
        colors = reorder_colors(colors)
        color_map = {key: colors[i % len(colors)] for i, key in enumerate(set.union(*[set(v['density'].keys()) for v in self.cluster_descriptions.values()]))}
    
        num_rows = math.ceil(len(self.cluster_descriptions) / 3)
        specs = get_subplot_specs(len(self.cluster_descriptions))

        dict_2 = {i: f'Group {i}' for i in range(len(self.cluster_descriptions))}
        dict_2 = {-1: 'Outliers', **dict_2}

        fig = make_subplots(rows=num_rows, 
                            cols=3, 
                            specs=specs, 
                            subplot_titles = [f"<b>{dict_2[key]}</b>: {self.cluster_descriptions[key]['size']} Members" for key in self.cluster_descriptions],
                            horizontal_spacing=0.1
        )
        
        for i, key in enumerate(self.cluster_descriptions):
            density = self.cluster_descriptions[key]['density']

            labels = list(density.keys())
            sizes = list(density.values())

            #labels_list = [labels.get(item, item) for item in labels]

            row = i // 3 + 1
            col = i % 3 + 1
            fig.add_trace(go.Pie(labels=labels, 
                                textinfo='percent',
                                values=sizes, 
                                textposition='outside',
                                marker_colors=[color_map[l] for l in labels], 
                                scalegroup=key,
                                hole=0.5,
                                ),
                        row=row, col=col)

        fig.update_layout(template='plotly_white', showlegend=True, height = 600, width = 800)

        fig.update_annotations(yshift=10)

        fig.update_traces( marker=dict(line=dict(color='white', width=3)))

        fig.update_layout(legend=dict(
        orientation="h",
        yanchor="bottom",
        y=-0.22,
        xanchor="left",
        x=0
    ))

        # Show the subplot
        return fig
    
    def visualize_boxplots(self, col_list = []):

        df = self.tupper.raw
        df['cluster_IDs'] = self.cluster_ids
        
        if len(col_list)>0:
            col_list.append('cluster_IDs')
            df = df.loc[:, df.columns.isin(col_list)]

        fig = make_subplots(
                rows=math.ceil(len(df.columns.drop('cluster_IDs')) / 3), cols=3,
                horizontal_spacing=0.1,
                subplot_titles = df.columns.drop('cluster_IDs'))

        row=1
        col=1 

        dict_2 = {i: str(i) for i in range(len(list(df.cluster_IDs.unique())))}
        dict_2 = {-1: 'Outliers', **dict_2}

        for column in df.columns.drop('cluster_IDs'):
                for pg in list(dict_2.keys()):
                    fig.add_trace(go.Box(y = df[df['cluster_IDs']==pg][column], name=dict_2[pg], jitter=0.3, showlegend=False,
                    whiskerwidth=0.6, marker_size=3, line_width=1, boxmean=True,
                    marker=dict(color= custom_color_scale()[int(pg)][1])),
                    row=row, col=col)

                    try:
                        pd.to_numeric(df[column])
                        fig.add_hline(y=df[column].mean(), line_width=0.5, line_dash="dot", line_color="black", col=col, row=row, 
                        annotation_text='mean', annotation_font_color='gray', annotation_position="top right")
                    except ValueError:
                        ''

                col+=1
                if col == 4:
                    col=1
                    row+=1

        fig.update_layout(template='simple_white', height=(math.ceil(len(df.columns) / 3))*300, title_font_size=20)
        fig.show()

    def visualize_curvature(self, bins="auto", kde=False):
        """Visualize th curvature of a graph graph as a histogram.

        Parameters
        ----------
        bins: str, defualt is "auto"
            Method for seaborn to assign bins in the histogram.
        kde: bool
            If true then draw a density plot.
        """

        ax = sns.histplot(
            self.mapper.curvature,
            discrete=True,
            stat="probability",
            kde=kde,
            bins=bins,
        )
        ax.set(xlabel="Ollivier Ricci Edge Curvatures")
        plt.show()

    def visualize_persistence_diagram(self):
        """Visualize persistence diagrams of a mapper graph
        using functionality from Persim."""
        assert len(self.mapper.diagram) > 0, "Persistence Diagram is empty."
        persim_diagrams = [
            np.asarray(self.mapper.diagram[0]._pairs),
            np.asarray(self.mapper.diagram[1]._pairs),
        ]
        return plot_diagrams(persim_diagrams, show=True)

    @DeprecationWarning
    def visualize_mapper(self):
        """
        Plot using the Keppler Mapper html functionality.

        NOTE: These visualizations are no longer maintained by KepplerMapper
        and we do not reccomend using them.
        """
        assert len(self.complex) > 0, "Model needs a `fitted` mapper."
        kepler = self.mapper.mapper
        path_html = mapper_plot_outfile(self.hyper_parameters)
        numeric_data, labels = config_plot_data(self.tupper)

        colorscale = custom_color_scale()
        # Use Kmapper Visualization
        kepler.visualize(
            self.mapper.complex,
            node_color_function=["mean", "median", "std", "min", "max"],
            color_values=numeric_data,
            color_function_name=labels,
            colorscale=colorscale,
            path_html=path_html,
        )

        print(f"Go to {path_html} for a visualization of your JMapper!")<|MERGE_RESOLUTION|>--- conflicted
+++ resolved
@@ -518,15 +518,7 @@
                 )
         ax.legend(loc="best", prop={"size": 8})
         plt.axis("off")
-<<<<<<< HEAD
-                
-        #return fig
-                
-        #return fig
-=======
-
         # return fig
->>>>>>> ce08d973
 
     def visualize_projection(self, show_color=True, show_axis=False):
         """
