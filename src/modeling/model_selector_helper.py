import os
import pickle

import matplotlib.pyplot as plt
import numpy as np
import seaborn as sns
from model import Model
from model_helper import env

# Configure paths
root = env()


def select_models(dir, keys, clustering, n):
    """
    Choose the best covered model from a set of equivalency classes.
    These equivalency classes are based on an Agglomerative clustering
    of graphs (models) using a curvature filtration metric.

    This function will return a single model for each equivalency class.

    Parameters:
    -----------
    keys: np.ndarray
        An array of keys used to fit the clustering model.

    clustering: sklearn.cluster.DBSCAN
        A clustering model object.

    n: int
        The number of policy groups.

    Returns:
    --------
    selection: list
        A list of saved model file locations.
    """
    subgroups = get_clustering_subgroups(dir, keys, clustering, n)
<<<<<<< HEAD
    selection = {}
    for key in subgroups.keys():
        subgroup = subgroups[key]
=======
    selection = []
    for subgroup in subgroups.values():
>>>>>>> 8ea99449
        best_model = get_best_covered_model(subgroup)
        selection[key] = {"model": best_model, "cluster_size": len(subgroup)}
    return selection


def read_graph_clustering(dir, metric, n):
    """
    Reads in a pre-generated agglomerative clustering model of graphs
    and returns the relevant data.

    Parameters:
    -----------
    metric: str
        The metric used in the clustering model.

    n: int
        The number of policy groups in the graph clustering model.

    Returns:
    --------
    keys: np.ndarray
        An array of identifiers for the graphs.

    clustering: sklearn.cluster.AgglomerativeClustering
        Hierarchical clustering model fitted to graphs.

    distance_threshold: float
        The distance threshold used in the clustering model to
        determine labels (i.e. equivalency classes).
    """
    # dir = os.path.join(root, f"data/model_analysis/graph_clustering/{n}_policy_groups/")
    assert os.path.isdir(
        dir
    ), f"No model clustering model yet for {n} policy groups! Please run `model_clusterer.py -n {n}` first."
    file = os.path.join(dir, f"curvature_{metric}_clustering_model.pkl")

    assert os.path.isfile(file)
    with open(file, "rb") as f:
        reference = pickle.load(f)

    return (
        np.array(reference["keys"]),
        reference["model"],
        reference["distance_threshold"],
    )


def get_model_file(dir, key, n):
    """
    Returns the file location of a saved model with the given keys.

    Parameters:
    -----------
    key: tuple
        A tuple of keys that identify a specific model.

    n: int
        The number of policy groups.

    Returns:
    --------
    file: str
        The file location of the saved model.
    """
    # Unpack key
    n_cubes, p, n_neighbors, min_dist, hdbscan_params, min_intersection = key
<<<<<<< HEAD
    # dir = os.path.join(root, f"data/models/{n}_policy_groups/")
=======
    #dir = os.path.join(root, f"data/models/{n}_policy_groups/")
>>>>>>> 8ea99449
    file = f"mapper_ncubes{n_cubes}_{int(p*100)}perc_hdbscan{hdbscan_params[0]}_UMAP_{n_neighbors}Nbors_minDist{min_dist}_min_int{min_intersection}.pkl"
    file = os.path.join(dir, file)
    assert os.path.isfile(file), f"No saved model with these keys: {key}"
    return file


<<<<<<< HEAD
def get_clustering_subgroups(dir, keys, clustering, n):
=======
def get_clustering_subgroups(dir,keys, clustering, n):
>>>>>>> 8ea99449
    """
    Returns a dictionary of subgroups for a graph clustering along
    with the corresponding model identifiers (keys).

    Parameters:
    -----------
    keys: np.ndarray
        An array of keys used to fit the clustering model.

    clustering: sklearn.cluster.AgglomerativeClustering
        Hierarchical clustering model fitted to graphs.

    n: int
        The number of policy groups.

    Returns:
    --------
    subgroups: dict
        A dictionary of subgroups: keys are subgroup labels
        and values are a list of models in each subgroup.
    """
    labels = clustering.labels_
    subgroups = {}
    for label in labels:
        mask = np.where(labels == label, True, False)
        subkeys = keys[mask]
        files = []
        for key in subkeys:
<<<<<<< HEAD
            files.append(get_model_file(dir, key, n))
=======
            files.append(get_model_file(dir,key, n))
>>>>>>> 8ea99449
        subgroups[label] = files

    return subgroups


def get_best_covered_model(models):
    """
    Returns the saved model with the highest coverage percentage.

    Parameters:
    -----------
    models: list
        A list of saved model file locations.

    Returns:
    --------
    best_model: str
        The file location of the saved model with the highest coverage percentage.
    """

    coverages = []
    for file in models:
        model = Model(file)
        coverages.append(len(model.unclustered_items))
    assert len(coverages) == len(models)
    best_model = models[np.argmin(coverages)]
    return best_model


def get_viable_models(dir, n: int, coverage_filter: float):
    """
    Returns a list of saved models that have at least the specified coverage percentage.

    Parameters:
    -----------
    n: int
        The number of policy groups.

    coverage_filter: float
        The minimum coverage percentage required for a model to be considered viable.

    Returns:
    --------
    models: list
        A list of saved model file locations that meet the specified coverage percentage.
    """

    dir = os.path.join(root, dir)
    files = os.listdir(dir)
    models = []
    for file in files:
        file = os.path.join(dir, file)
        model = Model(file)
        N = len(model.tupper.clean)
        num_unclustered_items = len(model.unclustered_items)
        if num_unclustered_items / N <= 1 - coverage_filter:
            models.append(file)
    print(
        f"{n}_policy_groups: {np.round(len(models)/len(files)*100,1)}% of models had at least {coverage_filter*100}% coverage."
    )
    return models


def unpack_policy_group_dir(folder):
    """
    Extracts the number of policy groups from the folder name.

    Parameters:
    -----------
    folder: str
        The name of a folder containing models for a certain number of policy groups.

    Returns:
    --------
    n: int
        The number of policy groups corresponding to the given folder name.
    """

    n = int(folder[: folder.index("_")])
<<<<<<< HEAD
    return n
=======
    return n


def plot_mapper_histogram(dir,coverage_filter=0.8):
    """
    Plots a histogram of the number of viable models for each rank
    of policy groupings. This function will count the models
    (per `num_policy_groups`) that have been generated
    according to a hyperparameter grid search.

    Parameters:
    -----------
    coverage_filter: float
        The minimum coverage percentage required for a model
        to be considered viable.

    Returns:
    --------
    fig: matplotlib.figure.Figure
        The plotted figure object.
    """
    mappers = os.path.join(root, dir)
    # Get list of folder names in the directory
    policy_groups = os.listdir(mappers)
    # Initialize counting dictionary
    counts = {}
    for folder in policy_groups:
        n = unpack_policy_group_dir(folder)
        path_to_models = dir + folder
        models = get_viable_models(path_to_models, n, coverage_filter)
        counts[n] = len(models)
    keys = list(counts.keys())
    keys.sort()
    sorted_counts = {i: counts[i] for i in keys}
    # plot the histogram
    fig = plt.figure(figsize=(15, 10))
    ax = sns.barplot(
        x=list(sorted_counts.keys()),
        y=list(sorted_counts.values()),
    )
    ax.set(xlabel="Number of Policy Groups", ylabel="Number of Viable Models")
    plt.show()
    return fig
>>>>>>> 8ea99449
<|MERGE_RESOLUTION|>--- conflicted
+++ resolved
@@ -36,19 +36,15 @@
         A list of saved model file locations.
     """
     subgroups = get_clustering_subgroups(dir, keys, clustering, n)
-<<<<<<< HEAD
     selection = {}
     for key in subgroups.keys():
         subgroup = subgroups[key]
-=======
-    selection = []
-    for subgroup in subgroups.values():
->>>>>>> 8ea99449
         best_model = get_best_covered_model(subgroup)
         selection[key] = {"model": best_model, "cluster_size": len(subgroup)}
     return selection
 
 
+def read_graph_clustering(dir, metric, n):
 def read_graph_clustering(dir, metric, n):
     """
     Reads in a pre-generated agglomerative clustering model of graphs
@@ -92,6 +88,7 @@
 
 
 def get_model_file(dir, key, n):
+def get_model_file(dir, key, n):
     """
     Returns the file location of a saved model with the given keys.
 
@@ -110,22 +107,14 @@
     """
     # Unpack key
     n_cubes, p, n_neighbors, min_dist, hdbscan_params, min_intersection = key
-<<<<<<< HEAD
     # dir = os.path.join(root, f"data/models/{n}_policy_groups/")
-=======
-    #dir = os.path.join(root, f"data/models/{n}_policy_groups/")
->>>>>>> 8ea99449
     file = f"mapper_ncubes{n_cubes}_{int(p*100)}perc_hdbscan{hdbscan_params[0]}_UMAP_{n_neighbors}Nbors_minDist{min_dist}_min_int{min_intersection}.pkl"
     file = os.path.join(dir, file)
     assert os.path.isfile(file), f"No saved model with these keys: {key}"
     return file
 
 
-<<<<<<< HEAD
 def get_clustering_subgroups(dir, keys, clustering, n):
-=======
-def get_clustering_subgroups(dir,keys, clustering, n):
->>>>>>> 8ea99449
     """
     Returns a dictionary of subgroups for a graph clustering along
     with the corresponding model identifiers (keys).
@@ -154,11 +143,7 @@
         subkeys = keys[mask]
         files = []
         for key in subkeys:
-<<<<<<< HEAD
             files.append(get_model_file(dir, key, n))
-=======
-            files.append(get_model_file(dir,key, n))
->>>>>>> 8ea99449
         subgroups[label] = files
 
     return subgroups
@@ -188,6 +173,7 @@
     return best_model
 
 
+def get_viable_models(dir, n: int, coverage_filter: float):
 def get_viable_models(dir, n: int, coverage_filter: float):
     """
     Returns a list of saved models that have at least the specified coverage percentage.
@@ -238,50 +224,4 @@
     """
 
     n = int(folder[: folder.index("_")])
-<<<<<<< HEAD
-    return n
-=======
-    return n
-
-
-def plot_mapper_histogram(dir,coverage_filter=0.8):
-    """
-    Plots a histogram of the number of viable models for each rank
-    of policy groupings. This function will count the models
-    (per `num_policy_groups`) that have been generated
-    according to a hyperparameter grid search.
-
-    Parameters:
-    -----------
-    coverage_filter: float
-        The minimum coverage percentage required for a model
-        to be considered viable.
-
-    Returns:
-    --------
-    fig: matplotlib.figure.Figure
-        The plotted figure object.
-    """
-    mappers = os.path.join(root, dir)
-    # Get list of folder names in the directory
-    policy_groups = os.listdir(mappers)
-    # Initialize counting dictionary
-    counts = {}
-    for folder in policy_groups:
-        n = unpack_policy_group_dir(folder)
-        path_to_models = dir + folder
-        models = get_viable_models(path_to_models, n, coverage_filter)
-        counts[n] = len(models)
-    keys = list(counts.keys())
-    keys.sort()
-    sorted_counts = {i: counts[i] for i in keys}
-    # plot the histogram
-    fig = plt.figure(figsize=(15, 10))
-    ax = sns.barplot(
-        x=list(sorted_counts.keys()),
-        y=list(sorted_counts.values()),
-    )
-    ax.set(xlabel="Number of Policy Groups", ylabel="Number of Viable Models")
-    plt.show()
-    return fig
->>>>>>> 8ea99449
+    return n