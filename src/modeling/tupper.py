--- conflicted
+++ resolved
@@ -33,15 +33,9 @@
         # Get relative file paths
         load_dotenv()
         root = os.getenv("root")
-<<<<<<< HEAD
-        raw_abs = os.path.join(root, raw)
-        clean_abs = os.path.join(root, clean)
-        projection_abs = os.path.join(root, projection)
-=======
         raw_abs = root + raw
         clean_abs = root + clean
         projection_abs = root + projection
->>>>>>> 8ea99449
 
         self._raw = None
         self._clean = None
