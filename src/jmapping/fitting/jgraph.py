import networkx as nx
import kmapper as km
import numpy as np

<<<<<<< HEAD
from tupper import Tupper
from nerve import Nerve

=======
>>>>>>> 6b783983

from nammu.curvature import ollivier_ricci_curvature
from nammu.topology import PersistenceDiagram, calculate_persistence_diagrams
from nammu.utils import make_node_filtration


class JGraph:
    """
    A Graph Class to Handle all of your Curvature, Homology and Graph learning needs!

    """

    def __init__(self, nodes: dict(), min_intersection=-1):
        """
        Constructor for the JGraph Class.

        Parameters:
        -----------
        nodes: <dict()>
            The nodes of a simplicial complex

        weighted: bool
            If true, return a weighted graph based on node intersection.

        min-intersection:
            For the moment, min_intersection value as dictated by graph nerve

        """

        assert (
            len(nodes) > 0
        ), "You must first generate a non-empty Simplicial Complex \
        with `fit()` before you can convert to Networkx "

        self.min_intersection = min_intersection
        self.graph = nx.Graph()
        self.nerve = Nerve(
            weighted=self.weighted, min_intersection=self.min_intersection
        )

        # Fit Nerve to generate edges
        edges = self.nerve.compute(nodes)

        if len(edges) == 0:
            self._is_Edgeless = True
        else:
            self._is_Edgeless = False
            self.graph.add_nodes_from(nodes)
            nx.set_node_attributes(self.graph, nodes, "membership")
            # Weighted Graphs based on overlap
            if self.min_intersection == -1:
                self.graph.add_weighted_edges_from(edges)
            else:
                self.graph.add_edges_from(edges)

        self._components = dict(
            [
                (i, self.graph.subgraph(c).copy())
                for i, c in enumerate(nx.connected_components(self.graph))
            ]
        )

        self._curvature = np.array([])
        self._diagram = PersistenceDiagram()

    ####################################################################################################
    #
    #   Properties
    #
    ####################################################################################################

    @property
    def is_EdgeLess(self):
        "Boolean property that returns true if the graph is edgeless."
        return self._is_Edgeless

    @property
    def components(self):
        """Returns a list of connected components."""
        return self._components

    @property
    def curvature(self):
        """Returns the curvature values for the graph of a JMapper object."""
        assert len(self._curvature) > 0, "You don't have any edge curvatures!"
        return self._curvature

    @curvature.setter
    def curvature(self, curvature_fn=ollivier_ricci_curvature):
        """Setter function for curvature.

        Parameters
        -----------
        curvature_fn: func
            The method for calculating discrete curvature of the graph.
            The default is set to Ollivier-Ricci Curvature.

        """
<<<<<<< HEAD
        weight = None
        if self.min_intersection == -1:
            weight = "weight"
=======
>>>>>>> 6b783983

        try:
            curvature = curvature_fn(self.graph, weight=weight)
            assert len(curvature) == len(self.graph.edges())
            self._curvature = curvature
        except:
            print("Invalid Curvature function")

    @property
    def diagram(self):
        """Return the persistence diagram based on curvature filtrations
        associated with JMapper graph."""
        try:
            self.calculate_homology()
        except AssertionError:
            print(
                "Persistence Diagrams could not be obtained\
                    from this simplicial complex!"
            )
        return self._diagram

    ####################################################################################################
    #
    #   Member Functions
    #
    ####################################################################################################

    def calculate_homology(
        self,
        filter_fn=ollivier_ricci_curvature,
        use_min=True,
    ):
        """Compute Persistent Diagrams based on a curvature
        filtration of `self.graph`.

        Parameters
        -----------
        filter_fn: func
            The method for calculating discrete curvature of the graph.
            The default is set to Ollivier-Ricci.

        use_min: bool
            Sequence of edge values. Depending on the `use_min` parameter,
            either the minimum of all edge values or the maximum of all edge
            values is assigned to a vertex.


        Returns
        -----------
        persistence_diagram: src.jmapping.nammu.topology.PersistenceDiagram
            An array of tuples (b,d) that represent the birth and death of
            homological features in your graph according to the provided
            filtration function.


        """
        assert (
            len(self.graph.nodes()) > 0
        ), "First run `to_networkx` to generate a non-empty networkx graph."

        if len(self._curvature) > 0:
            self.curvature = filter_fn  # Set curvatures

        G = make_node_filtration(
            self.graph,
            self.curvature,
            attribute_name="curvature",
            use_min=use_min,
        )
        pd = calculate_persistence_diagrams(
            G,
            "curvature",
            "curvature",
        )
        self._diagram = pd
        return self._diagram<|MERGE_RESOLUTION|>--- conflicted
+++ resolved
@@ -2,12 +2,9 @@
 import kmapper as km
 import numpy as np
 
-<<<<<<< HEAD
 from tupper import Tupper
 from nerve import Nerve
 
-=======
->>>>>>> 6b783983
 
 from nammu.curvature import ollivier_ricci_curvature
 from nammu.topology import PersistenceDiagram, calculate_persistence_diagrams
@@ -106,12 +103,9 @@
             The default is set to Ollivier-Ricci Curvature.
 
         """
-<<<<<<< HEAD
         weight = None
         if self.min_intersection == -1:
             weight = "weight"
-=======
->>>>>>> 6b783983
 
         try:
             curvature = curvature_fn(self.graph, weight=weight)
