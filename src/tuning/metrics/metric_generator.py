import argparse
import json
import os
import pickle
import sys

from dotenv import load_dotenv
from metric_helper import topology_metric

load_dotenv()
src = os.getenv("src")
root = os.getenv("root")
sys.path.append(src)

if __name__ == "__main__":

    parser = argparse.ArgumentParser()
    root = os.getenv("root")
    JSON_PATH = os.getenv("params")
    if os.path.isfile(JSON_PATH):
        with open(JSON_PATH, "r") as f:
            params_json = json.load(f)
    else:
        print("params.json file note found!")
    parser.add_argument(
        "-m",
        "--metric",
        type=str,
        default=params_json["dendrogram_metric"],
        help="Select metric (that is supported by Giotto) to compare persistence daigrams.",
    )
    parser.add_argument(
        "-f",
        "--coverage_filter",
        type=float,
        default=params_json["histogram_coverage"],
        help="Select the percentage of unqiue samples that need to be covered by Mapper's fit.",
    )

    parser.add_argument(
        "-n",
        "--num_policy_groups",
        type=int,
        default=6,
        help="Select folder of mapper objects to compare,identified by the number of policy groups.",
    )

    parser.add_argument(
        "-s",
        "--save",
        default=True,
        help="If True, save the clustering model and distances as pickle files.",
    )

    parser.add_argument(
        "-v",
        "--Verbose",
        default=False,
        action="store_true",
        help="If set, will print messages detailing computation and output.",
    )

    args = parser.parse_args()
    this = sys.modules[__name__]

    n = args.num_policy_groups
    rel_path_to_mappers = "data/" + params_json["Run_Name"] + f"/models/{n}_policy_groups/"
    path_to_mappers = os.path.join(root, rel_path_to_mappers)

    keys, distances = topology_metric(
        files=path_to_mappers, metric=args.metric, coverage=args.coverage_filter
    )
    results = {"keys": keys, "distances": distances}

    distance_file = f"curvature_{args.metric}_pairwise_distances.pkl"

    out_dir_message = f"{distance_file} successfully written."

<<<<<<< HEAD
    output_dir = os.path.join(
        root,
        f"data/model_analysis/distance_matrices/{n}_policy_groups/",
=======
    rel_ouput_dir = "data/" + params_json["Run_Name"] + f"/model_analysis/distance_matrices/{n}_policy_groups/"
    output_dir = os.path.join(
        root,
        rel_ouput_dir,
>>>>>>> 8ea99449
    )

    # Check if output directory already exists
    if os.path.isdir(output_dir):
        distance_file = os.path.join(output_dir, distance_file)

    else:
        os.makedirs(output_dir, exist_ok=True)
        distance_file = os.path.join(output_dir, distance_file)

    with open(distance_file, "wb") as handle:
        pickle.dump(results, handle, protocol=pickle.HIGHEST_PROTOCOL)

    if args.Verbose:
        print("\n")
        print(
            "-------------------------------------------------------------------------------- \n\n"
        )
        print(f"{out_dir_message}")

        print(
            "\n\n -------------------------------------------------------------------------------- "
        )<|MERGE_RESOLUTION|>--- conflicted
+++ resolved
@@ -76,16 +76,10 @@
 
     out_dir_message = f"{distance_file} successfully written."
 
-<<<<<<< HEAD
-    output_dir = os.path.join(
-        root,
-        f"data/model_analysis/distance_matrices/{n}_policy_groups/",
-=======
     rel_ouput_dir = "data/" + params_json["Run_Name"] + f"/model_analysis/distance_matrices/{n}_policy_groups/"
     output_dir = os.path.join(
         root,
         rel_ouput_dir,
->>>>>>> 8ea99449
     )
 
     # Check if output directory already exists
