import os
import sys
import json
import logging

from dotenv import load_dotenv
from python_log_indenter import IndentedLoggerAdapter

################################################################################################
#  Handling Local Imports  
################################################################################################

load_dotenv()
root = os.getenv("root")
src = os.getenv("src")
sys.path.append(src + "jmapping/selecting/")
sys.path.append(root + "logging/")

from jmap_selector_helper import unpack_policy_group_dir
from gridTracking_helper import (
    subprocess_scheduler, 
    log_error
)

################################################################################################
#   Loading JSON Data  
################################################################################################


if __name__ == "__main__":

    JSON_PATH = os.getenv("params")
    if os.path.isfile(JSON_PATH):
        with open(JSON_PATH, "r") as f:
            params_json = json.load(f)
    else:
        print("params.json file note found!")

    # DATA 
    raw = params_json["raw_data"]
    clean = params_json["clean_data"]
    projections = params_json["projected_data"]
    jmap_dir = os.path.join(root, "data/" + params_json["Run_Name"] + f"/jmaps/")
<<<<<<< HEAD
    curvature_distances = os.path.join(root, "data/" + params_json["Run_Name"] + f"/jmap-analysis/distance_matrices/" + str(params_json["coverage_filter"]) +"_coverage")
=======
    curvature_distances = os.path.join(root, "data/" 
                                       + params_json["Run_Name"] 
                                       + f"/jmap_analysis/distance_matrices/" 
                                       + str(params_json["coverage_filter"]) 
                                       +"_coverage")
>>>>>>> d8602483

   # Metric Generator Configuratiosn
    jmap_selector = os.path.join(src, "jmapping/selecting/jmap_selector.py")
    coverage = params_json["coverage_filter"]


################################################################################################
#   Checking for necessary files 
################################################################################################
     
     # Check that raw data exists 
    if not os.path.isfile(os.path.join(root, raw)): 
        log_error("No raw data found. Please make sure you have specified the correct path in your params file.") 


    # Check that clean data exits 
    if not os.path.isfile(os.path.join(root, clean)):
        log_error("No clean data found. Please make sure you generated clean data using `make process-data`.") 
   

    # Check that Projections Exist
    if not os.path.isdir(os.path.join(root, projections)) or not os.listdir(os.path.join(root, projections)):
        log_error("No projections found. Please make sure you have generated projections using `make projections`.")
    
    # Check that JMAPS Exist
    if not os.path.isdir(jmap_dir) or not os.listdir(jmap_dir): 
        log_error("No JMAPS found. Please make sure you have generated jmaps using `make jmaps`. Otherwise, the hyperparameters in your params folder may not be generating any jmaps.")
    
    # Check that Curvature distances Exist
    if not os.path.isdir(curvature_distances) or not os.listdir(curvature_distances): 
        log_error("No Curvature distances found. Please make sure you have generated enough jmaps to warrant curvature analysis. ")
    

################################################################################################
#   Logging 
################################################################################################
   
    group_ranks = []
    for folder in os.listdir(jmap_dir):
        i = unpack_policy_group_dir(folder)
        group_ranks.append(i)

    logging.basicConfig(format="%(message)s", level=logging.INFO)
    log = IndentedLoggerAdapter(logging.getLogger(__name__))
    # LOGGING
    log.info("Selecting jmaps!")
    log.info(
        "--------------------------------------------------------------------------------"
    )
    log.info(f"Policy Groups in consideration: {group_ranks}")
    log.info(f"jmap Coverage Filter: {coverage}")
    log.info(
        "--------------------------------------------------------------------------------"
    )
    log.add()

################################################################################################
#   Scheduling Subprocesses 
################################################################################################
  
    # Number of loops
    num_loops = len(group_ranks)
    # Running Grid in Parallel
    subprocesses = []
    ## GRID SEARCH PROJECTIONS
    for i in group_ranks:
        subprocesses.append(
            [
                "python",
                f"{jmap_selector}",
                f"-n{i}",
                f"-f{coverage}",
            ]
        )

    subprocess_scheduler(subprocesses, num_loops, "SUCCESS: Completed JMAP selection process")
<|MERGE_RESOLUTION|>--- conflicted
+++ resolved
@@ -7,7 +7,7 @@
 from python_log_indenter import IndentedLoggerAdapter
 
 ################################################################################################
-#  Handling Local Imports  
+#  Handling Local Imports
 ################################################################################################
 
 load_dotenv()
@@ -17,13 +17,10 @@
 sys.path.append(root + "logging/")
 
 from jmap_selector_helper import unpack_policy_group_dir
-from gridTracking_helper import (
-    subprocess_scheduler, 
-    log_error
-)
+from gridTracking_helper import subprocess_scheduler, log_error
 
 ################################################################################################
-#   Loading JSON Data  
+#   Loading JSON Data
 ################################################################################################
 
 
@@ -36,57 +33,64 @@
     else:
         print("params.json file note found!")
 
-    # DATA 
+    # DATA
     raw = params_json["raw_data"]
     clean = params_json["clean_data"]
     projections = params_json["projected_data"]
     jmap_dir = os.path.join(root, "data/" + params_json["Run_Name"] + f"/jmaps/")
-<<<<<<< HEAD
-    curvature_distances = os.path.join(root, "data/" + params_json["Run_Name"] + f"/jmap-analysis/distance_matrices/" + str(params_json["coverage_filter"]) +"_coverage")
-=======
-    curvature_distances = os.path.join(root, "data/" 
-                                       + params_json["Run_Name"] 
-                                       + f"/jmap_analysis/distance_matrices/" 
-                                       + str(params_json["coverage_filter"]) 
-                                       +"_coverage")
->>>>>>> d8602483
+    curvature_distances = os.path.join(
+        root,
+        "data/"
+        + params_json["Run_Name"]
+        + f"/jmap_analysis/distance_matrices/"
+        + str(params_json["coverage_filter"])
+        + "_coverage",
+    )
 
-   # Metric Generator Configuratiosn
+    # Metric Generator Configuratiosn
     jmap_selector = os.path.join(src, "jmapping/selecting/jmap_selector.py")
     coverage = params_json["coverage_filter"]
 
+    ################################################################################################
+    #   Checking for necessary files
+    ################################################################################################
 
-################################################################################################
-#   Checking for necessary files 
-################################################################################################
-     
-     # Check that raw data exists 
-    if not os.path.isfile(os.path.join(root, raw)): 
-        log_error("No raw data found. Please make sure you have specified the correct path in your params file.") 
+    # Check that raw data exists
+    if not os.path.isfile(os.path.join(root, raw)):
+        log_error(
+            "No raw data found. Please make sure you have specified the correct path in your params file."
+        )
 
-
-    # Check that clean data exits 
+    # Check that clean data exits
     if not os.path.isfile(os.path.join(root, clean)):
-        log_error("No clean data found. Please make sure you generated clean data using `make process-data`.") 
-   
+        log_error(
+            "No clean data found. Please make sure you generated clean data using `make process-data`."
+        )
 
     # Check that Projections Exist
-    if not os.path.isdir(os.path.join(root, projections)) or not os.listdir(os.path.join(root, projections)):
-        log_error("No projections found. Please make sure you have generated projections using `make projections`.")
-    
+    if not os.path.isdir(os.path.join(root, projections)) or not os.listdir(
+        os.path.join(root, projections)
+    ):
+        log_error(
+            "No projections found. Please make sure you have generated projections using `make projections`."
+        )
+
     # Check that JMAPS Exist
-    if not os.path.isdir(jmap_dir) or not os.listdir(jmap_dir): 
-        log_error("No JMAPS found. Please make sure you have generated jmaps using `make jmaps`. Otherwise, the hyperparameters in your params folder may not be generating any jmaps.")
-    
+    if not os.path.isdir(jmap_dir) or not os.listdir(jmap_dir):
+        log_error(
+            "No JMAPS found. Please make sure you have generated jmaps using `make jmaps`. Otherwise, the hyperparameters in your params folder may not be generating any jmaps."
+        )
+
     # Check that Curvature distances Exist
-    if not os.path.isdir(curvature_distances) or not os.listdir(curvature_distances): 
-        log_error("No Curvature distances found. Please make sure you have generated enough jmaps to warrant curvature analysis. ")
-    
+    if not os.path.isdir(curvature_distances) or not os.listdir(curvature_distances):
+        log_error(
+            "No Curvature distances found. Please make sure you have generated enough jmaps to warrant curvature analysis. "
+        )
 
-################################################################################################
-#   Logging 
-################################################################################################
-   
+    ################################################################################################
+    #   Logging
+    ################################################################################################
+
     group_ranks = []
     for folder in os.listdir(jmap_dir):
         i = unpack_policy_group_dir(folder)
@@ -106,10 +110,10 @@
     )
     log.add()
 
-################################################################################################
-#   Scheduling Subprocesses 
-################################################################################################
-  
+    ################################################################################################
+    #   Scheduling Subprocesses
+    ################################################################################################
+
     # Number of loops
     num_loops = len(group_ranks)
     # Running Grid in Parallel
@@ -125,4 +129,6 @@
             ]
         )
 
-    subprocess_scheduler(subprocesses, num_loops, "SUCCESS: Completed JMAP selection process")
+    subprocess_scheduler(
+        subprocesses, num_loops, "SUCCESS: Completed JMAP selection process"
+    )