import os
import sys
import json
import logging
import warnings

from dotenv import load_dotenv
from python_log_indenter import IndentedLoggerAdapter

warnings.simplefilter("ignore")

################################################################################################
<<<<<<< HEAD
#  Handling Local Imports
=======
#  Handling Local Imports  
>>>>>>> d8602483
################################################################################################

load_dotenv()
root = os.getenv("root")
src = os.getenv("src")
sys.path.append(src + "jmapping/selecting/")
sys.path.append(root + "logging/")

from jmap_selector_helper import unpack_policy_group_dir
<<<<<<< HEAD
from gridTracking_helper import subprocess_scheduler, log_error

################################################################################################
#   Loading JSON Data
=======
from gridTracking_helper import (
    subprocess_scheduler,
    log_error
)

################################################################################################
#   Loading JSON Data  
>>>>>>> d8602483
################################################################################################

if __name__ == "__main__":

    JSON_PATH = os.getenv("params")
    if os.path.isfile(JSON_PATH):
        with open(JSON_PATH, "r") as f:
            params_json = json.load(f)
    else:
        print("params.json file note found!")

    dir = "data/" + params_json["Run_Name"] + f"/jmaps/"
    dir = os.path.join(root, dir)
<<<<<<< HEAD

    # DATA
=======
    
    # DATA 
>>>>>>> d8602483
    raw = params_json["raw_data"]
    clean = params_json["clean_data"]
    projections = params_json["projected_data"]
    jmap_dir = os.path.join(root, "data/" + params_json["Run_Name"] + f"/jmaps/")
<<<<<<< HEAD
    curvature_distances = os.path.join(
        root,
        "data/"
        + params_json["Run_Name"]
        + f"/jmap-analysis/distance_matrices/"
        + str(params_json["coverage_filter"])
        + "_coverage/",
    )

    # Metric Generator Configuratiosn
    jmap_clusterer = os.path.join(src, "tuning/graph_clustering/jmap_clusterer.py")
    coverage = params_json["coverage_filter"]

    ################################################################################################
    #   Checking for necessary files
    ################################################################################################

    # Check that raw data exists
    if not os.path.isfile(os.path.join(root, raw)):
        log_error(
            "No raw data found. Please make sure you have specified the correct path in your params file."
        )

    # Check that clean data exits
    if not os.path.isfile(os.path.join(root, clean)):
        log_error(
            "No clean data found. Please make sure you generated clean data using `make process-data`."
        )

    # Check that Projections Exist
    if not os.path.isdir(os.path.join(root, projections)) or not os.listdir(
        os.path.join(root, projections)
    ):
        log_error(
            "No projections found. Please make sure you have generated projections using `make projections`."
        )

    # Check that JMAPS Exist
    if not os.path.isdir(jmap_dir) or not os.listdir(jmap_dir):
        log_error(
            "No JMAPS found. Please make sure you have generated jmaps using `make jmaps`. Otherwise, the hyperparameters in your params folder may not be generating any jmaps."
        )

    # Check that Curvature distances Exist
    if not os.path.isdir(curvature_distances) or not os.listdir(curvature_distances):
        log_error(
            "No Curvature distances found. Please make sure you have generated enough jmaps to warrant curvature analysis. "
        )

    ################################################################################################
    #   Logging
    ################################################################################################

    group_ranks = []
    for folder in os.listdir(dir):
        i = unpack_policy_group_dir(folder)
        group_ranks.append(i)

=======
    distance_matrices = os.path.join(root, "data/" 
                                     + params_json["Run_Name"] 
                                     + f"/jmap_analysis/distance_matrices/" 
                                     + str(params_json["coverage_filter"]) 
                                     + "_coverage/")

    # Metric Generator Configuratiosn
    jmap_clusterer = os.path.join(src, "tuning/graph_clustering/jmap_clusterer.py")
    coverage = params_json["coverage_filter"]


################################################################################################
#   Checking for necessary files 
################################################################################################
     
     # Check that raw data exists 
    if not os.path.isfile(os.path.join(root, raw)): 
        log_error("No raw data found. Please make sure you have specified the correct path in your params file.") 


    # Check that clean data exits 
    if not os.path.isfile(os.path.join(root, clean)):
        log_error("No clean data found. Please make sure you generated clean data using `make process-data`.") 
   

    # Check that Projections Exist
    if not os.path.isdir(os.path.join(root, projections)) or not os.listdir(os.path.join(root, projections)):
        log_error("No projections found. Please make sure you have generated projections using `make projections`.")
    
    # Check that JMAPS Exist
    if not os.path.isdir(jmap_dir) or not os.listdir(jmap_dir): 
        log_error("No JMAPS found. Please make sure you have generated jmaps using `make jmaps`. Otherwise, the hyperparameters in your params folder may not be generating any jmaps.")
    
    # Check that Curvature distances Exist
    if not os.path.isdir(distance_matrices) or not os.listdir(distance_matrices): 
        log_error("No Curvature distances found. Please make sure you have generated enough jmaps to warrant curvature analysis. ")
    


################################################################################################
#   Logging 
################################################################################################
    
    group_ranks = []
    for folder in os.listdir(dir):
        i = unpack_policy_group_dir(folder)
        group_ranks.append(i)
    
>>>>>>> d8602483
    logging.basicConfig(format="%(message)s", level=logging.INFO)
    log = IndentedLoggerAdapter(logging.getLogger(__name__))
    # LOGGING
    log.info("Clustering Graph jmaps!")
    log.info(
        "--------------------------------------------------------------------------------"
    )
    log.info(f"Policy Groups in consideration: {group_ranks}")
    log.info(f"jmap Coverage Filter: {coverage}")
    log.info(
        "--------------------------------------------------------------------------------"
    )
    log.add()

<<<<<<< HEAD
    ################################################################################################
    #   Scheduling Subprocesses
    ################################################################################################

=======
################################################################################################
#   Scheduling Subprocesses 
################################################################################################
  
>>>>>>> d8602483
    # Number of loops
    num_loops = len(group_ranks)
    # Running Grid in Parallel
    subprocesses = []
    ## GRID SEARCH PROJECTIONS
    for i in group_ranks:
        subprocesses.append(
            [
                "python",
                f"{jmap_clusterer}",
                f"-n{i}",
                "-s",
            ]
        )

    # Handling Parallelism
<<<<<<< HEAD
    subprocess_scheduler(
        subprocesses, num_loops, "SUCESS: Completed JMAP Clustering.", resilient=True
    )
=======
    subprocess_scheduler(subprocesses, num_loops, "SUCESS: Completed JMAP Clustering.", resilient=True)
>>>>>>> d8602483
<|MERGE_RESOLUTION|>--- conflicted
+++ resolved
@@ -1,3 +1,5 @@
+import os
+import sys
 import os
 import sys
 import json
@@ -10,34 +12,21 @@
 warnings.simplefilter("ignore")
 
 ################################################################################################
-<<<<<<< HEAD
 #  Handling Local Imports
-=======
-#  Handling Local Imports  
->>>>>>> d8602483
 ################################################################################################
 
 load_dotenv()
+root = os.getenv("root")
 root = os.getenv("root")
 src = os.getenv("src")
 sys.path.append(src + "jmapping/selecting/")
 sys.path.append(root + "logging/")
 
 from jmap_selector_helper import unpack_policy_group_dir
-<<<<<<< HEAD
 from gridTracking_helper import subprocess_scheduler, log_error
 
 ################################################################################################
 #   Loading JSON Data
-=======
-from gridTracking_helper import (
-    subprocess_scheduler,
-    log_error
-)
-
-################################################################################################
-#   Loading JSON Data  
->>>>>>> d8602483
 ################################################################################################
 
 if __name__ == "__main__":
@@ -51,23 +40,17 @@
 
     dir = "data/" + params_json["Run_Name"] + f"/jmaps/"
     dir = os.path.join(root, dir)
-<<<<<<< HEAD
 
     # DATA
-=======
-    
-    # DATA 
->>>>>>> d8602483
     raw = params_json["raw_data"]
     clean = params_json["clean_data"]
     projections = params_json["projected_data"]
     jmap_dir = os.path.join(root, "data/" + params_json["Run_Name"] + f"/jmaps/")
-<<<<<<< HEAD
-    curvature_distances = os.path.join(
+    distance_matrices = os.path.join(
         root,
         "data/"
         + params_json["Run_Name"]
-        + f"/jmap-analysis/distance_matrices/"
+        + f"/jmap_analysis/distance_matrices/"
         + str(params_json["coverage_filter"])
         + "_coverage/",
     )
@@ -107,7 +90,7 @@
         )
 
     # Check that Curvature distances Exist
-    if not os.path.isdir(curvature_distances) or not os.listdir(curvature_distances):
+    if not os.path.isdir(distance_matrices) or not os.listdir(distance_matrices):
         log_error(
             "No Curvature distances found. Please make sure you have generated enough jmaps to warrant curvature analysis. "
         )
@@ -121,56 +104,6 @@
         i = unpack_policy_group_dir(folder)
         group_ranks.append(i)
 
-=======
-    distance_matrices = os.path.join(root, "data/" 
-                                     + params_json["Run_Name"] 
-                                     + f"/jmap_analysis/distance_matrices/" 
-                                     + str(params_json["coverage_filter"]) 
-                                     + "_coverage/")
-
-    # Metric Generator Configuratiosn
-    jmap_clusterer = os.path.join(src, "tuning/graph_clustering/jmap_clusterer.py")
-    coverage = params_json["coverage_filter"]
-
-
-################################################################################################
-#   Checking for necessary files 
-################################################################################################
-     
-     # Check that raw data exists 
-    if not os.path.isfile(os.path.join(root, raw)): 
-        log_error("No raw data found. Please make sure you have specified the correct path in your params file.") 
-
-
-    # Check that clean data exits 
-    if not os.path.isfile(os.path.join(root, clean)):
-        log_error("No clean data found. Please make sure you generated clean data using `make process-data`.") 
-   
-
-    # Check that Projections Exist
-    if not os.path.isdir(os.path.join(root, projections)) or not os.listdir(os.path.join(root, projections)):
-        log_error("No projections found. Please make sure you have generated projections using `make projections`.")
-    
-    # Check that JMAPS Exist
-    if not os.path.isdir(jmap_dir) or not os.listdir(jmap_dir): 
-        log_error("No JMAPS found. Please make sure you have generated jmaps using `make jmaps`. Otherwise, the hyperparameters in your params folder may not be generating any jmaps.")
-    
-    # Check that Curvature distances Exist
-    if not os.path.isdir(distance_matrices) or not os.listdir(distance_matrices): 
-        log_error("No Curvature distances found. Please make sure you have generated enough jmaps to warrant curvature analysis. ")
-    
-
-
-################################################################################################
-#   Logging 
-################################################################################################
-    
-    group_ranks = []
-    for folder in os.listdir(dir):
-        i = unpack_policy_group_dir(folder)
-        group_ranks.append(i)
-    
->>>>>>> d8602483
     logging.basicConfig(format="%(message)s", level=logging.INFO)
     log = IndentedLoggerAdapter(logging.getLogger(__name__))
     # LOGGING
@@ -185,17 +118,10 @@
     )
     log.add()
 
-<<<<<<< HEAD
     ################################################################################################
     #   Scheduling Subprocesses
     ################################################################################################
 
-=======
-################################################################################################
-#   Scheduling Subprocesses 
-################################################################################################
-  
->>>>>>> d8602483
     # Number of loops
     num_loops = len(group_ranks)
     # Running Grid in Parallel
@@ -212,10 +138,6 @@
         )
 
     # Handling Parallelism
-<<<<<<< HEAD
     subprocess_scheduler(
         subprocesses, num_loops, "SUCESS: Completed JMAP Clustering.", resilient=True
-    )
-=======
-    subprocess_scheduler(subprocesses, num_loops, "SUCESS: Completed JMAP Clustering.", resilient=True)
->>>>>>> d8602483
+    )