import os
import sys
import os
import sys
import json
import logging
import warnings

from dotenv import load_dotenv
from python_log_indenter import IndentedLoggerAdapter

warnings.simplefilter("ignore")

################################################################################################
#  Handling Local Imports
################################################################################################

load_dotenv()
root = os.getenv("root")
root = os.getenv("root")
src = os.getenv("src")
sys.path.append(src + "jmapping/selecting/")
sys.path.append(root + "logging/")

from jmap_selector_helper import unpack_policy_group_dir
from gridTracking_helper import subprocess_scheduler, log_error

################################################################################################
#   Loading JSON Data
################################################################################################

if __name__ == "__main__":

    JSON_PATH = os.getenv("params")
    if os.path.isfile(JSON_PATH):
        with open(JSON_PATH, "r") as f:
            params_json = json.load(f)
    else:
        print("params.json file note found!")

   
    dir = "data/" + params_json["Run_Name"] + f"/jmaps/"
    dir = os.path.join(root, dir)

    # DATA
    raw = params_json["raw_data"]
    clean = params_json["clean_data"]
    projections = params_json["projected_data"]
    jmap_dir = os.path.join(root, "data/" + params_json["Run_Name"] + f"/jmaps/")
    distance_matrices = os.path.join(
        root,
        "data/"
        + params_json["Run_Name"]
        + f"/jmap_analysis/distance_matrices/"
        + str(params_json["coverage_filter"])
        + "_coverage/",
    )

    # Metric Generator Configuratiosn
    jmap_clusterer = os.path.join(src, "tuning/graph_clustering/jmap_clusterer.py")
    coverage = params_json["coverage_filter"]

    ################################################################################################
    #   Checking for necessary files
    ################################################################################################

    # Check that raw data exists
    if not os.path.isfile(os.path.join(root, raw)):
        log_error(
            "No raw data found. Please make sure you have specified the correct path in your params file."
        )

    # Check that clean data exits
    if not os.path.isfile(os.path.join(root, clean)):
        log_error(
            "No clean data found. Please make sure you generated clean data using `make process-data`."
        )

    # Check that Projections Exist
    if not os.path.isdir(os.path.join(root, projections)) or not os.listdir(
        os.path.join(root, projections)
    ):
        log_error(
            "No projections found. Please make sure you have generated projections using `make projections`."
        )

    # Check that JMAPS Exist
    if not os.path.isdir(jmap_dir) or not os.listdir(jmap_dir):
        log_error(
            "No JMAPS found. Please make sure you have generated jmaps using `make jmaps`. Otherwise, the hyperparameters in your params folder may not be generating any jmaps."
        )

    # Check that Curvature distances Exist
    if not os.path.isdir(distance_matrices) or not os.listdir(distance_matrices):
        log_error(
            "No Curvature distances found. Please make sure you have generated enough jmaps to warrant curvature analysis. "
        )

    ################################################################################################
    #   Logging
    ################################################################################################

    group_ranks = []
    for folder in os.listdir(dir):
        i = unpack_policy_group_dir(folder)
        group_ranks.append(i)

    group_ranks.sort()
    logging.basicConfig(format="%(message)s", level=logging.INFO)
    log = IndentedLoggerAdapter(logging.getLogger(__name__))
    # LOGGING
    log.info("Clustering Graph jmaps!")
    log.info(
        "--------------------------------------------------------------------------------"
    )
    log.info(f"Policy Groups in consideration: {group_ranks}")
    log.info(f"jmap Coverage Filter: {coverage}")
    log.info(
        "--------------------------------------------------------------------------------"
    )
    log.add()

    ################################################################################################
    #   Scheduling Subprocesses
    ################################################################################################

    # Number of loops
    num_loops = len(group_ranks)
    # Running Grid in Parallel
    subprocesses = []
    ## GRID SEARCH PROJECTIONS
    for i in group_ranks:
        subprocesses.append(
            [
                "python",
                f"{jmap_clusterer}",
                f"-n{i}",
                "-s",
            ]
        )

    # Handling Parallelism
<<<<<<< HEAD
    subprocess_scheduler(subprocesses, num_loops, "SUCESS: Completed JMAP Clustering.", resilient=True)
=======
    subprocess_scheduler(
        subprocesses, num_loops, "SUCESS: Completed JMAP Clustering.", resilient=True
    )
>>>>>>> 583042d0
<|MERGE_RESOLUTION|>--- conflicted
+++ resolved
@@ -140,10 +140,6 @@
         )
 
     # Handling Parallelism
-<<<<<<< HEAD
-    subprocess_scheduler(subprocesses, num_loops, "SUCESS: Completed JMAP Clustering.", resilient=True)
-=======
     subprocess_scheduler(
         subprocesses, num_loops, "SUCESS: Completed JMAP Clustering.", resilient=True
-    )
->>>>>>> 583042d0
+    )