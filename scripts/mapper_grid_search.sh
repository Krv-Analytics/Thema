#!/usr/bin/env bash
# MAPPER GRID SEARCH

#Run from root/scripts/


<<<<<<< HEAD
MIN_CLUSTER_SIZES=(2 3 4 5 6 7 8 9 10 11 12)
N_CUBES=(3 4 5 6 7 8 9 10 11 12 13 14 15 16)
PERC_OVERLAP=(0.2 0.25 0.3 0.35 0.4 0.45 0.5 0.55 0.6 0.65 0.7 0.75)
MIN_INTERSECTION=(1 2 3 4 5 6 7 8 9 10)
=======
MIN_CLUSTER_SIZES=(6)
N_CUBES=(3 4 5 6 7 8 9 10 11)
PERC_OVERLAP=(.3 .35 .4 .45 .5 .55 .6 .65 .7)
MIN_INTERSECTION=(1 2 3 4 5 6)
>>>>>>> 887a0e5f

PROJECTIONS="../data/projections/UMAP/*.pkl"

poetry shell
echo "Initializing Poetry Shell"
echo "Would you like to clean out existing mapper objects? yes or no"

read clean

if [ $clean == "yes" ];then
    echo "Cleaning..."
    rm -r ../data/mappers/
fi


echo "Computing Mapper Parameter Grid Search, over all available projections!"
            echo "--------------------------------------------------------------------------------"
            echo -e "Choices for min_cluster_size: ${MIN_CLUSTER_SIZES[@]}"
            echo -e "Choices for n_cubes: ${N_CUBES[@]}"
            echo -e "Choices for perc_overlap: ${PERC_OVERLAP[@]}"
            echo -e "Choices for min_intersection: ${MIN_INTERSECTION[@]}"
            echo "--------------------------------------------------------------------------------"
for PROJECTION in $PROJECTIONS; do
for MIN_CLUSTER_SIZE in "${MIN_CLUSTER_SIZES[@]}"; do
    for N in "${N_CUBES[@]}"; do
        for P in "${PERC_OVERLAP[@]}"; do
            echo -e 
            echo -e "Computing mapper with $N cubes and $P% overlap."
            python ../src/modeling/coal_mapper_generator.py                                    \
                                    -n ${N}                                                    \
                                    -p ${P}                                                    \
                                    --min_cluster_size ${MIN_CLUSTER_SIZE}                     \
                                    --projection ${PROJECTION}                                 \
                                    --min_intersection ${MIN_INTERSECTION[@]}                  \
                                   #Using Default min_intersection for now
            done 
        done
    done
done
exit 0<|MERGE_RESOLUTION|>--- conflicted
+++ resolved
@@ -4,17 +4,10 @@
 #Run from root/scripts/
 
 
-<<<<<<< HEAD
-MIN_CLUSTER_SIZES=(2 3 4 5 6 7 8 9 10 11 12)
-N_CUBES=(3 4 5 6 7 8 9 10 11 12 13 14 15 16)
-PERC_OVERLAP=(0.2 0.25 0.3 0.35 0.4 0.45 0.5 0.55 0.6 0.65 0.7 0.75)
-MIN_INTERSECTION=(1 2 3 4 5 6 7 8 9 10)
-=======
 MIN_CLUSTER_SIZES=(6)
 N_CUBES=(3 4 5 6 7 8 9 10 11)
 PERC_OVERLAP=(.3 .35 .4 .45 .5 .55 .6 .65 .7)
 MIN_INTERSECTION=(1 2 3 4 5 6)
->>>>>>> 887a0e5f
 
 PROJECTIONS="../data/projections/UMAP/*.pkl"
 
