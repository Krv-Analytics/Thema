--- conflicted
+++ resolved
@@ -40,12 +40,9 @@
 umap-learn = "^0.5.3"
 
 urllib3 = "1.26.16"
-<<<<<<< HEAD
 category-encoders = "^2.6.1"
-=======
 shyaml = "^0.6.2"
 omegaconf = "^2.3.0"
->>>>>>> 85603e06
 
 [tool.poetry.group.dev.dependencies]
 kmapper = "^2.0.1"
