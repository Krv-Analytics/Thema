--- conflicted
+++ resolved
@@ -43,8 +43,4 @@
     "runlog_dir": "**PATH_TO_YOUR_RUN**/logs/",
     "jmap_runlog": "**PATH_TO_YOUR_RUN**/logs/jmap_runlog.json",
     "projector_runlog": "**PATH_TO_YOUR_RUN**/logs/projector_runlog.json"
-<<<<<<< HEAD
-
-=======
->>>>>>> d8602483
 }