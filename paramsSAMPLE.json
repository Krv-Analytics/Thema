{
    "Run_Name": "My_Sim",

    "raw_data": "***PATH_TO_YOUR_RAW_DATA_HERE***",
    "clean_data": "updated_by_cleaner",
    "projected_data": "updated_by_projector",
    "cleaning_scalar": "standard_scaler",
    "cleaning_encoding": "integer",
    "cleaning_remove_columns": [],
    "projector": "UMAP",
    "projector_dimension": 2,
    "projector_Nneighbors": [
        5,10,15,20,25,30
    ],
    "projector_minDists": [
        0,0.01,0.05,0.1,0.5,1
    ],
    "projector_random_seed": 42,
    "jmap_min_cluster_size": 6,
    "jmap_max_cluster_size": 0,
    "jmap_nCubes": [
        5,
        10,
        15,
        20
    ],
    "jmap_percOverlap": [
        0.3,
        0.4,
        0.5,
        0.6,
        0.7
    ],
    "jmap_minIntersection": [
<<<<<<< HEAD
        -1 
    ],
    "jmap_weighted_graph": true,
=======
        1
    ],
>>>>>>> d8602483
    "jmap_random_seed": 42,
    "coverage_filter": 0.75,
    "dendrogram_metric": "landscape",
    "dendrogram_cut": 0.3,
    "dendrogram_levels": 10,

    "runlog_dir": "**PATH_TO_YOUR_RUN**/logs/",
    "jmap_runlog": "**PATH_TO_YOUR_RUN**/logs/jmap_runlog.json",
    "projector_runlog": "**PATH_TO_YOUR_RUN**/logs/projector_runlog.json"
}<|MERGE_RESOLUTION|>--- conflicted
+++ resolved
@@ -32,14 +32,8 @@
         0.7
     ],
     "jmap_minIntersection": [
-<<<<<<< HEAD
         -1 
     ],
-    "jmap_weighted_graph": true,
-=======
-        1
-    ],
->>>>>>> d8602483
     "jmap_random_seed": 42,
     "coverage_filter": 0.75,
     "dendrogram_metric": "landscape",
@@ -49,4 +43,9 @@
     "runlog_dir": "**PATH_TO_YOUR_RUN**/logs/",
     "jmap_runlog": "**PATH_TO_YOUR_RUN**/logs/jmap_runlog.json",
     "projector_runlog": "**PATH_TO_YOUR_RUN**/logs/projector_runlog.json"
+    "dendrogram_levels": 10,
+
+    "runlog_dir": "**PATH_TO_YOUR_RUN**/logs/",
+    "jmap_runlog": "**PATH_TO_YOUR_RUN**/logs/jmap_runlog.json",
+    "projector_runlog": "**PATH_TO_YOUR_RUN**/logs/projector_runlog.json"
 }